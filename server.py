import uuid
import json
import os
import time
from dotenv import load_dotenv
from fastapi import FastAPI, File, UploadFile, HTTPException, Request, Depends
from fastapi.middleware.cors import CORSMiddleware
from typing import Dict, List, Any, Optional
from storage.minio_service import MinioService
from rag_chain_builder import RAGChainBuilder
from tools import VectorDBTools
from middleware.validate_api_key import validate_api_key
from middleware.api_logger import log_api_call_background
from database.models import init_db
from utils.util import update_component_ids
from utils.api_utils import send_api_response, extract_request_body
from schemas import (
    ChatRequest, DataSubmitRequest, DataSubmitResponse,
    NextActionItem, ChatResponse, KeyValuePair, ImageUploadResponse,
    SignedUrlRequest, SignedUrlResponse
)
from request_handler.submit_request_handler import submit_data
from request_handler.chat_request_handler import process_chat
from fastapi import File, UploadFile, Form
from typing import List, Dict, Any
from pydantic import BaseModel


# Load environment variables
load_dotenv()
from fastapi import FastAPI, HTTPException, Request, Depends
from fastapi.middleware.cors import CORSMiddleware
from langchain_core.messages import HumanMessage
from pydantic import BaseModel, Field

# Determine which LLM to use based on environment variables or default to Ollama
LLM_TYPE = os.getenv("LLM_TYPE", "ollama").lower()  # "ollama" or "openai"
LLM_MODEL = os.getenv("LLM_MODEL", "llama3" if LLM_TYPE == "ollama" else "gpt-3.5-turbo")

# Initialize the RAG chain builder with the specified LLM
print(f"Initializing RAGChainBuilder with {LLM_TYPE} model: {LLM_MODEL}")
chaiBuilder = RAGChainBuilder(llm_type=LLM_TYPE, model_name=LLM_MODEL)

# Initialize the vector DB tools
vector_tools = VectorDBTools()

# --- FastAPI App Setup ---
app = FastAPI(
    title="Loan Onboarding Agent API",
    description="An API for interacting with the loan onboarding conversational agent.",
    version="1.0.0",
)

# --- CORS Middleware ---
app.add_middleware(
    CORSMiddleware,
    allow_origins=["*"],  # Adjust in production to specific origins
    allow_credentials=True,
    allow_methods=["*"],
    allow_headers=["*"],
)

# --- API Key Validation Middleware ---
app.middleware("http")(validate_api_key)

# --- API Logger Middleware ---
# app.add_middleware(APILoggerMiddleware)

# --- Initialize Database ---
try:
    # Check if psycopg2 is available
    try:
        import psycopg2
        print("psycopg2 is installed, initializing database...")
        init_db()
    except ImportError:
        print("psycopg2 is not installed. API logging to database will be disabled.")
        print("To enable database logging, install psycopg2-binary package.")
except Exception as e:
    print(f"Error initializing database: {e}")
    print("API will continue to run, but database logging may not work.")
    # Continue running the app even if DB init fails

# --- In-memory state management ---
# In a production app, you'd use Redis, a DB, or another persistent store.

# --- Global Agent Instance ---
# Initialize the agent once on startup to avoid reloading the model on every request.

# --- API Endpoint ---
@app.post("/chat")
async def chat(request_obj: Request, chat_request: ChatRequest):
    """
    Main endpoint to chat with the loan onboarding agent.
    It manages the conversation state based on the session_id.
    """
    session_id = chat_request.session_id or str(uuid.uuid4())
    
    # Prepare request data for logging
    request_data = {
        "session_id": session_id,
        "type": chat_request.type,
        "prompt": chat_request.prompt[:100] + "..." if chat_request.prompt and len(chat_request.prompt) > 100 else chat_request.prompt,
        "has_data": chat_request.data is not None
    }

    # Validate request data based on type
    if chat_request.type and chat_request.type.upper() == "FORM_DATA" and chat_request.data is None:
        error_response = ChatResponse(
            session_id=session_id,
            response="Data field is required for FORM_DATA requests.",
            ui_tags=[],
            action_id=None,
            next_success_action_id=None,
            next_err_action_id=None
        )
        return send_api_response(request_obj, error_response, 400, request_data=request_data)
        
    elif chat_request.type and chat_request.type.upper() == "PROMPT" and chat_request.prompt is None:
        error_response = ChatResponse(
            session_id=session_id,
            response="Prompt field is required for PROMPT requests.",
            ui_tags=[],
            action_id=None,
            next_success_action_id=None,
            next_err_action_id=None
        )
        return send_api_response(request_obj, error_response, 400, request_data=request_data)
        
    elif not chat_request.prompt:
        error_response = ChatResponse(
            session_id=session_id,
            response="Prompt field is required for all chat requests.",
            ui_tags=[],
            action_id=None,
            next_success_action_id=None,
            next_err_action_id=None
        )
        return send_api_response(request_obj, error_response, 400, request_data=request_data)

    try:
        # Process the chat request using our handler
<<<<<<< HEAD
        print(f"Processing chat request with prompt: {request.prompt[:50]}...")
        response_content = process_chat(request)
=======
        print(f"Processing chat request with prompt: {chat_request.prompt[:50]}...")
        result = process_chat(chat_request)
>>>>>>> 21abb16f
        
        # Debug the full response content
        print(f"Full response content from chat_request_handler: {response_content}")
        print(f"Response content type: {type(response_content)}")
        
<<<<<<< HEAD
        if isinstance(response_content, dict):
            print(f"Response content keys: {response_content.keys()}")
            for key, value in response_content.items():
                print(f"Key: {key}, Value type: {type(value)}, Value: {value if not isinstance(value, str) or len(str(value)) < 100 else value[:100] + '...'}")
        else:
            print(f"Response content is not a dict: {response_content}")
        
        # Extract UI components if they exist
        ui_components = None
        if isinstance(response_content, dict) and "ui_components" in response_content:
            ui_components = response_content.get("ui_components")
            if ui_components:
                print(f"Found UI components with ID: {ui_components.get('id', 'unknown')}")
            else:
                print("UI components is None")
                ui_components = None
        
        # Extract action IDs if they exist
        action_id = None
        next_success_action_id = None
        next_err_action_id = None
        title = None
        
        # Debug the response content
        print(f"Response content keys: {response_content.keys() if isinstance(response_content, dict) else 'Not a dict'}")
        
        if isinstance(response_content, dict):
            # Directly extract action IDs from the top level
            action_id = response_content.get("id")
            next_success_action_id = response_content.get("next_success_action_id")
            next_err_action_id = response_content.get("next_err_action_id")
            title = response_content.get("title", "")
=======
        # For /chat API, ui_components should be a flat structure, not nested or duplicated
        if isinstance(response_content, dict) and "ui_components" in response_content:
            ui_components = response_content.get("ui_components", [])
            
            # Make sure ui_components is directly accessible and not nested
            if isinstance(ui_components, dict) and "ui_components" in ui_components:
                # Extract the inner ui_components array to avoid nesting
                ui_components = ui_components.get("ui_components", [])
                # Update the response to use the flat structure
                response_content["ui_components"] = ui_components
                print(f"Flattened ui_components structure for /chat API")
        else:
            ui_components = []
        
        # Extract action IDs if they exist
        action_id = response_content.get("id")
        next_success_action_id = response_content.get("next_success_action_id")
        next_err_action_id = response_content.get("next_err_action_id")
        title= response_content.get("title", "")
>>>>>>> 21abb16f

        # Log the response type for debugging
        print(f"Response type: {type(response_content)}, Action ID: {action_id}")
        
<<<<<<< HEAD
        # Pass through all data from the NLP layer
        if isinstance(response_content, dict):
            # Extract all the fields we need
            response_obj = response_content.get("response", {})
            english_response = response_content.get("english_response", None)
            nlp_response = response_content.get("nlp_response", None)
            detected_language = response_content.get("detected_language", None)
            audio_url = response_content.get("audio_url", None)
            nlp_ui_tags = response_content.get("ui_tags", [])
            
            # Check if UI components are embedded in the response object or at the top level
            if isinstance(response_obj, dict) and "ui_components" in response_obj:
                ui_components = response_obj.get("ui_components")
                print(f"Found UI components embedded in response object: {ui_components.get('id') if ui_components else None}")
            else:
                # If UI components are not in the response object, check if they're at the top level
                ui_components = response_content.get("ui_components")
                if ui_components:
                    # If UI components are at the top level, also embed them in the response object
                    if isinstance(response_obj, dict):
                        response_obj["ui_components"] = ui_components
                        response_obj["screen_id"] = ui_components.get("screen_id")
                        response_obj["type"] = response_obj.get("action_type")
                        print(f"Embedded UI components in response object: {ui_components.get('id') if ui_components else None}")
            
            # Re-extract action IDs from the response content as they might be at the top level
            # This ensures we get the action IDs even if they weren't extracted earlier
            action_id = response_content.get("id", action_id)
            next_success_action_id = response_content.get("next_success_action_id", next_success_action_id)
            next_err_action_id = response_content.get("next_err_action_id", next_err_action_id)
            title = response_content.get("title", title)
            
            print(f"Final extracted values - Action ID: {action_id}, Next Success: {next_success_action_id}, Next Error: {next_err_action_id}")
            print(f"English Response: {english_response}, NLP Response: {nlp_response is not None}")
            
            # Set UI tags - avoid duplicates
            combined_ui_tags = list(set(nlp_ui_tags))
            
            # Return the formatted response with all data from NLP layer
            return ChatResponse(
                session_id=session_id,
                response=response_obj,  # Use the full response object with embedded UI components
                english_response=english_response,
                detected_language=detected_language,
                audio_url=audio_url,
                nlp_response=nlp_response,
                ui_tags=combined_ui_tags,
                ui_components=ui_components if ui_components else None,
                action_id=action_id,
                next_success_action_id=next_success_action_id,
                next_err_action_id=next_err_action_id,
                title=title 
            )
        else:
            # Handle non-dict responses
            return ChatResponse(
                session_id=session_id,
                response=response_content,
                english_response=None,
                detected_language=None,
                audio_url=None,
                nlp_response=None,
                ui_tags=["ui_components"] if ui_components else [],
                ui_components=ui_components,
                action_id=action_id,
                next_success_action_id=next_success_action_id,
                next_err_action_id=next_err_action_id,
                title=title 
            )
=======
        # For ui_tags, we need to ensure we're working with the flattened ui_components
        # before updating the IDs
        flat_ui_components = ui_components
        
        # Create updated UI components for ui_tags with IDs appended with timestamp
        # Make sure we're working with a list
        if isinstance(flat_ui_components, list):
            ui_tags_array = update_component_ids(flat_ui_components)
        else:
            # If somehow we still have a dict with nested ui_components
            if isinstance(flat_ui_components, dict) and "ui_components" in flat_ui_components:
                ui_tags_array = update_component_ids(flat_ui_components["ui_components"])
            else:
                ui_tags_array = []
        
        # Create the response object
        response = ChatResponse(
            session_id=session_id,
            response=response_content,
            ui_tags=ui_tags_array,  # Use the array
            action_id=action_id,
            next_success_action_id=next_success_action_id,
            next_err_action_id=next_err_action_id,
            title=title 
        )
        
        # Send the response with logging
        return send_api_response(request_obj, response, 200, request_data=request_data)
        
>>>>>>> 21abb16f
    except Exception as e:
        print(f"Error processing chat request: {str(e)}")
        import traceback
        traceback.print_exc()
        
        # Create error response
        error_response = ChatResponse(
            session_id=session_id,
            response=f"An error occurred while processing your request: {str(e)}",
            english_response=f"Error: {str(e)}",  # Include English version of the error
            detected_language=None,
            audio_url=None,
            nlp_response=None,
            ui_tags=[],
            ui_components=None,
            action_id=None,
            next_success_action_id=None,
            next_err_action_id=None,
            title=None
        )
        
        # Send the error response with logging
        return send_api_response(request_obj, error_response, 500, request_data=request_data)

@app.post("/submit")
async def submit_endpoint(request_obj: Request, submit_request: DataSubmitRequest):
    """
    Endpoint to submit form data as an array of key-value pairs.
    """
    session_id = submit_request.session_id or str(uuid.uuid4())
    action_id = submit_request.action_id
    
    # Prepare request data for logging
    request_data = {
        "session_id": session_id,
        "action_id": action_id,
        "data_count": len(submit_request.data) if submit_request.data else 0
    }
    
    # Process the submitted data
    # if not submit_request.data:
    #     error_response = DataSubmitResponse(
    #         session_id=session_id,
    #         status="failure",
    #         message="Data field is required for submissions.",
    #         errors=["Data field is required"],
    #         ui_data=[],
    #         next_action_ui_components=[]
    #     )
    #     return send_api_response(request_obj, error_response, 400, request_data=request_data)
    
    try:
        # Convert the list of KeyValuePair to a dictionary for processing if needed
        data_dict = {item.key: item.value for item in submit_request.data}
        
        # Add some of the data to the request_data for logging (limit to avoid huge logs)
        data_sample = {}
        for key, value in list(data_dict.items())[:5]:  # Only log first 5 items
            data_sample[key] = str(value)[:50] + "..." if isinstance(value, str) and len(value) > 50 else value
        request_data["data_sample"] = data_sample
        
        # Search for relevant data in the vector database based on action_id
        print(f"Calling submit_data with action_id: {action_id}")
        vector_results = submit_data(submit_request)
        print(f"Received vector_results: {type(vector_results)}")
        
        # Initialize empty values
        ui_data = []
        next_actions = []
        
        # Extract UI components if they exist in the response
        if isinstance(vector_results, dict) and "ui_components" in vector_results:
            raw_ui_components = vector_results.get("ui_components", [])
            
            # Ensure ui_components is always an array
            if isinstance(raw_ui_components, dict):
                # If it's a single object, wrap it in an array
                ui_data = [raw_ui_components]
                print(f"Converted single UI component object to array with 1 item")
            elif isinstance(raw_ui_components, list):
                ui_data = raw_ui_components
                print(f"Found {len(ui_data)} UI components in array")
            else:
                print("UI components is neither dict nor list, using empty array")
                ui_data = []
            
            # For submit API, we need a flat structure without nested components
            ui_data = transform_ui_schema_to_flat_structure(ui_data)
            print(f"Transformed UI components to flat structure for submit API")
        
        # Ensure next_action_ui_components is always an array
        next_action_ui_components = []
        if isinstance(vector_results, dict) and "next_action_ui_components" in vector_results:
            raw_next_action_ui_components = vector_results.get("next_action_ui_components", [])
            
            # Ensure next_action_ui_components is always an array
            if isinstance(raw_next_action_ui_components, dict):
                # If it's a single object, wrap it in an array
                next_action_ui_components = [raw_next_action_ui_components]
                print(f"Converted single next action UI component object to array with 1 item")
            elif isinstance(raw_next_action_ui_components, list):
                next_action_ui_components = raw_next_action_ui_components
                print(f"Found {len(next_action_ui_components)} next action UI components in array")
            else:
                print("Next action UI components is neither dict nor list, using empty array")
                next_action_ui_components = []
            
            # For submit API, we need a flat structure without nested components
            next_action_ui_components = transform_ui_schema_to_flat_structure(next_action_ui_components)
            print(f"Transformed next action UI components to flat structure for submit API")
        
        # For submit API, replace ui_data with next_action_ui_components
        if next_action_ui_components and len(next_action_ui_components) > 0:
            # Replace ui_data with next_action_ui_components
            ui_data = next_action_ui_components
            print(f"Replaced ui_data with {len(next_action_ui_components)} next action UI components")
        
        # Create the response object
        response = DataSubmitResponse(
            session_id=session_id,
            status="success",
            message="Data processed successfully",
            errors=[],  
            ui_data=update_component_ids(ui_data),
            next_action_ui_components=update_component_ids(next_action_ui_components)
        )
        
        # Send the response with logging
        return send_api_response(request_obj, response, 200, request_data=request_data)
        
    except Exception as e:
        print(f"Error processing submission: {str(e)}")
        import traceback
        traceback.print_exc()
        
        # Create error response
        error_response = DataSubmitResponse(
            session_id=session_id,
            status="failure",
            message=f"Error processing submission: {str(e)}",
            errors=[str(e)],
            ui_data=[],  # Ensure this is an empty list
            next_action_ui_components=[]
        )
        
        # Send the error response with logging
        return send_api_response(request_obj, error_response, 500, request_data=request_data)


# Initialize MinIO service
minio_service = MinioService()

@app.post("/upload-images")
async def upload_images(request: Request, files: List[UploadFile] = File(...)):
    """
    Upload multiple images to MinIO storage
    
    Args:
        request: The request object
        files: List of files to upload
        
    Returns:
        ImageUploadResponse: Response with image IDs
    """
    # Capture request information for logging
    method = request.method
    endpoint = request.url.path
    user_id = request.headers.get("X-API-Key", None)  # Or extract from your auth system
    
    # Capture request body for logging
    request_data = {}
    for i, file in enumerate(files):
        request_data[f"file_{i}"] = file.filename
    
    try:
        # Check if files were provided
        if not files:
            response = ImageUploadResponse(
                status="failure",
                message="No files were provided",
                image_ids=[],
                errors=["No files were provided"]
            )
            
            # Log the API call
            log_api_call_background(
                user_id=user_id,
                endpoint=endpoint,
                method=method,
                request_data=request_data,
                response_data=response.dict(),
                status_code=422  # Unprocessable Entity
            )
            
            return response
        
        # Process each file
        image_ids = []
        errors = []
        
        for file in files:
            try:
                # Read file content
                file_content = await file.read()
                
                # Check if it's an image
                content_type = file.content_type
                
                # Upload to MinIO
                image_id = minio_service.upload_file(
                    file_data=file_content,
                    file_name=file.filename,
                    content_type=content_type
                )
                
                # Add to list of image IDs
                image_ids.append(image_id)
                
            except Exception as e:
                print(f"Error uploading {file.filename}: {str(e)}")
                errors.append(f"Error uploading {file.filename}: {str(e)}")
        
        # Prepare response
        if image_ids:
            response = ImageUploadResponse(
                status="success" if not errors else "partial_success",
                message=f"Successfully uploaded {len(image_ids)} images" + 
                        (f" with {len(errors)} errors" if errors else ""),
                image_ids=image_ids,
                errors=errors
            )
            
            # Log the API call
            log_api_call_background(
                user_id=user_id,
                endpoint=endpoint,
                method=method,
                request_data=request_data,
                response_data=response.dict(),
                status_code=200  # Success
            )
            
            return response
        else:
            response = ImageUploadResponse(
                status="failure",
                message="Failed to upload any images",
                image_ids=[],
                errors=errors
            )
            
            # Log the API call
            log_api_call_background(
                user_id=user_id,
                endpoint=endpoint,
                method=method,
                request_data=request_data,
                response_data=response.dict(),
                status_code=400  # Bad Request
            )
            
            return response
            
    except Exception as e:
        import traceback
        traceback.print_exc()
        
        response = ImageUploadResponse(
            status="failure",
            message=f"Error processing upload: {str(e)}",
            image_ids=[],
            errors=[str(e)]
        )
        
        # Log the API call with error
        log_api_call_background(
            user_id=user_id,
            endpoint=endpoint,
            method=method,
            request_data=request_data,
            response_data=response.dict(),
            status_code=500  # Internal Server Error
        )
        
        return response

@app.post("/get-signed-url")
async def get_signed_url(request_obj: Request, signed_request: SignedUrlRequest):
    """
    Generate a signed URL for accessing an object in MinIO
    
    Args:
        request_obj: The FastAPI request object
        signed_request: SignedUrlRequest with object_key
        
    Returns:
        SignedUrlResponse with the signed URL or error
    """
    # Capture request information for logging
    method = request_obj.method
    endpoint = request_obj.url.path
    user_id = request_obj.headers.get("X-API-Key", None)  # Or extract from your auth system
    
    # Capture request body for logging
    request_data = {"object_key": signed_request.object_key}
    
    try:
        # Get the object key from the request
        object_key = signed_request.object_key
        
        if not object_key:
            response = SignedUrlResponse(
                status="failure",
                message="Object key is required",
                error="Missing object key"
            )
            
            # Log the API call
            log_api_call_background(
                user_id=user_id,
                endpoint=endpoint,
                method=method,
                request_data=request_data,
                response_data=response.dict(),
                status_code=400  # Bad Request
            )
            
            return response
        
        # Get the signed URL from MinIO service
        url = minio_service.get_file_url(object_key)
        
        if url:
            response = SignedUrlResponse(
                status="success",
                message="Signed URL generated successfully",
                url=url
            )
            
            # Log the API call
            log_api_call_background(
                user_id=user_id,
                endpoint=endpoint,
                method=method,
                request_data=request_data,
                response_data=response.dict(),
                status_code=200  # Success
            )
            
            return response
        else:
            response = SignedUrlResponse(
                status="failure",
                message="Failed to generate signed URL",
                error="Object not found or error generating URL"
            )
            
            # Log the API call
            log_api_call_background(
                user_id=user_id,
                endpoint=endpoint,
                method=method,
                request_data=request_data,
                response_data=response.dict(),
                status_code=404  # Not Found
            )
            
            return response
            
    except Exception as e:
        import traceback
        traceback.print_exc()
        
        response = SignedUrlResponse(
            status="failure",
            message=f"Error generating signed URL: {str(e)}",
            error=str(e)
        )
        
        # Log the API call with error
        log_api_call_background(
            user_id=user_id,
            endpoint=endpoint,
            method=method,
            request_data=request_data,
            response_data=response.dict(),
            status_code=500  # Internal Server Error
        )
        
        return response

def transform_ui_schema_to_frontend_structure(ui_components):
    """
    Transform ChromaDB UI schema structure to expected frontend structure.
    Converts nested 'ui_components' to 'components' and ensures consistent structure.
    """
    if not ui_components:
        return []
    
    transformed_components = []
    
    for component in ui_components:
        if isinstance(component, dict):
            # Create the expected frontend structure
            transformed_component = {
                "id": component.get("id", "unknown"),
                "type": "screen",  # Default type for UI components
            }
            
            # Check if this is a ChromaDB UI schema structure (has nested ui_components)
            if "ui_components" in component:
                # Transform nested ui_components to components
                nested_components = component["ui_components"]
                transformed_component["components"] = transform_nested_components(nested_components)
            elif "components" in component:
                # Already in correct structure
                transformed_component["components"] = component["components"]
            else:
                # Single component, wrap in components array
                transformed_component["components"] = [component]
            
            transformed_components.append(transformed_component)
        else:
            # Handle non-dict components
            transformed_components.append(component)
    
    return transformed_components

def transform_nested_components(nested_components):
    """
    Transform nested UI components from ChromaDB format to frontend format.
    """
    if not nested_components:
        return []
    
    transformed = []
    
    for component in nested_components:
        if isinstance(component, dict):
            # Transform ChromaDB component structure to frontend structure
            frontend_component = {
                "id": component.get("id", "unknown"),
                "type": component.get("component_type", "unknown"),
            }
            
            # Add properties as direct fields for frontend
            properties = component.get("properties", {})
            if properties:
                # Map common properties to frontend structure
                if "text" in properties:
                    frontend_component["label"] = properties["text"]
                if "hint" in properties:
                    frontend_component["placeholder"] = properties["hint"]
                if "validation" in properties:
                    frontend_component["validation"] = properties["validation"]
                if "action" in properties:
                    frontend_component["action"] = properties["action"]
            
            # Handle children recursively
            if "children" in component:
                frontend_component["children"] = transform_nested_components(component["children"])
            
            transformed.append(frontend_component)
        else:
            transformed.append(component)
    
    return transformed

# app.add_middleware(APILoggerMiddleware)
def transform_ui_schema_to_flat_structure(ui_components):
    """
    Transform UI components to a flat structure for the submit API.
    Returns components directly without nesting them under a 'components' array.
    """
    if not ui_components:
        return []
    
    # If we have a list of components, process each one
    if isinstance(ui_components, list):
        # Check if these are already flat components
        if all(isinstance(comp, dict) and "component_type" in comp for comp in ui_components):
            return ui_components
        
        # Otherwise, we need to extract and flatten
        flat_components = []
        for component in ui_components:
            # If this is a container with nested ui_components, extract them
            if isinstance(component, dict):
                if "ui_components" in component:
                    # Extract the nested components
                    nested = component.get("ui_components", [])
                    flat_components.extend(transform_ui_schema_to_flat_structure(nested))
                elif "components" in component:
                    # Extract from components array
                    nested = component.get("components", [])
                    flat_components.extend(transform_ui_schema_to_flat_structure(nested))
                else:
                    # It's a single component, add it directly
                    flat_components.append(component)
        
        return flat_components
    
    # If we have a single component object with nested components
    elif isinstance(ui_components, dict):
        if "ui_components" in ui_components:
            return transform_ui_schema_to_flat_structure(ui_components["ui_components"])
        elif "components" in ui_components:
            return transform_ui_schema_to_flat_structure(ui_components["components"])
        else:
            # It's a single component
            return [ui_components]
    
    # Fallback
    return []

# Start the server when this file is run directly

if __name__ == "__main__":
    import uvicorn
    PORT = os.getenv("PORT", "8002")
    uvicorn.run(app, host="0.0.0.0", port=int(PORT))
    print("Starting server on http://localhost:" + PORT)<|MERGE_RESOLUTION|>--- conflicted
+++ resolved
@@ -140,19 +140,13 @@
 
     try:
         # Process the chat request using our handler
-<<<<<<< HEAD
         print(f"Processing chat request with prompt: {request.prompt[:50]}...")
         response_content = process_chat(request)
-=======
-        print(f"Processing chat request with prompt: {chat_request.prompt[:50]}...")
-        result = process_chat(chat_request)
->>>>>>> 21abb16f
         
         # Debug the full response content
         print(f"Full response content from chat_request_handler: {response_content}")
         print(f"Response content type: {type(response_content)}")
         
-<<<<<<< HEAD
         if isinstance(response_content, dict):
             print(f"Response content keys: {response_content.keys()}")
             for key, value in response_content.items():
@@ -185,32 +179,10 @@
             next_success_action_id = response_content.get("next_success_action_id")
             next_err_action_id = response_content.get("next_err_action_id")
             title = response_content.get("title", "")
-=======
-        # For /chat API, ui_components should be a flat structure, not nested or duplicated
-        if isinstance(response_content, dict) and "ui_components" in response_content:
-            ui_components = response_content.get("ui_components", [])
-            
-            # Make sure ui_components is directly accessible and not nested
-            if isinstance(ui_components, dict) and "ui_components" in ui_components:
-                # Extract the inner ui_components array to avoid nesting
-                ui_components = ui_components.get("ui_components", [])
-                # Update the response to use the flat structure
-                response_content["ui_components"] = ui_components
-                print(f"Flattened ui_components structure for /chat API")
-        else:
-            ui_components = []
-        
-        # Extract action IDs if they exist
-        action_id = response_content.get("id")
-        next_success_action_id = response_content.get("next_success_action_id")
-        next_err_action_id = response_content.get("next_err_action_id")
-        title= response_content.get("title", "")
->>>>>>> 21abb16f
 
         # Log the response type for debugging
         print(f"Response type: {type(response_content)}, Action ID: {action_id}")
         
-<<<<<<< HEAD
         # Pass through all data from the NLP layer
         if isinstance(response_content, dict):
             # Extract all the fields we need
@@ -280,37 +252,6 @@
                 next_err_action_id=next_err_action_id,
                 title=title 
             )
-=======
-        # For ui_tags, we need to ensure we're working with the flattened ui_components
-        # before updating the IDs
-        flat_ui_components = ui_components
-        
-        # Create updated UI components for ui_tags with IDs appended with timestamp
-        # Make sure we're working with a list
-        if isinstance(flat_ui_components, list):
-            ui_tags_array = update_component_ids(flat_ui_components)
-        else:
-            # If somehow we still have a dict with nested ui_components
-            if isinstance(flat_ui_components, dict) and "ui_components" in flat_ui_components:
-                ui_tags_array = update_component_ids(flat_ui_components["ui_components"])
-            else:
-                ui_tags_array = []
-        
-        # Create the response object
-        response = ChatResponse(
-            session_id=session_id,
-            response=response_content,
-            ui_tags=ui_tags_array,  # Use the array
-            action_id=action_id,
-            next_success_action_id=next_success_action_id,
-            next_err_action_id=next_err_action_id,
-            title=title 
-        )
-        
-        # Send the response with logging
-        return send_api_response(request_obj, response, 200, request_data=request_data)
-        
->>>>>>> 21abb16f
     except Exception as e:
         print(f"Error processing chat request: {str(e)}")
         import traceback
