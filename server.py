--- conflicted
+++ resolved
@@ -6,8 +6,6 @@
 from tools import VectorDBTools
 from middleware import validate_api_key
 
-<<<<<<< HEAD
-from fastapi import FastAPI, HTTPException
 from schemas import (
     ChatRequest, DataSubmitRequest, DataSubmitResponse,
     NextActionItem, ChatResponse, KeyValuePair
@@ -17,12 +15,10 @@
 
 # Load environment variables
 load_dotenv()
-=======
 from fastapi import FastAPI, HTTPException, Request, Depends
 from fastapi.middleware.cors import CORSMiddleware
 from langchain_core.messages import HumanMessage
 from pydantic import BaseModel, Field
->>>>>>> f14ef4c3
 
 # Determine which LLM to use based on environment variables or default to Ollama
 LLM_TYPE = os.getenv("LLM_TYPE", "ollama").lower()  # "ollama" or "openai"
