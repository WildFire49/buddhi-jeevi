--- conflicted
+++ resolved
@@ -43,15 +43,10 @@
         
         **Instructions:**
         Based on the context above, provide a JSON object with the following keys:
-<<<<<<< HEAD
-        - "ui_components": The UI components associated with the action ui_components will be bind with ui_id.
-        - "id": action_id.
-        - "ui_id": ui_id.
-=======
+
         - "ui_components": The COMPLETE UI components structure from the context. This is very important - if you detect intent related to prospect information, customer data, or KYC, you MUST include the full UI component structure, not just references.
         - "id": action_id. If the user is asking about prospect info, use the corresponding prospect info ID.
         - "ui_id": ui_id. For prospect info or KYC related queries, use the appropriate ui_id (e.g., ui_prospect_info_001).
->>>>>>> 69f6d16a
         - "screen_id": screen_id.
         - "type": type.
         - "title": add some suited text related to title.
