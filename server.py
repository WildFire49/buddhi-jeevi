--- conflicted
+++ resolved
@@ -212,32 +212,8 @@
         "data_count": len(submit_request.data) if submit_request.data else 0
     }
     
-<<<<<<< HEAD
     try:        
-=======
-    # Process the submitted data
-    # if not submit_request.data:
-    #     error_response = DataSubmitResponse(
-    #         session_id=session_id,
-    #         status="failure",
-    #         message="Data field is required for submissions.",
-    #         errors=["Data field is required"],
-    #         ui_data=[],
-    #         next_action_ui_components=[]
-    #     )
-    #     return send_api_response(request_obj, error_response, 400, request_data=request_data)
-    
-    try:
-        # Convert the list of KeyValuePair to a dictionary for processing if needed
-        data_dict = {item.key: item.value for item in submit_request.data}
-        
-        # Add some of the data to the request_data for logging (limit to avoid huge logs)
-        data_sample = {}
-        for key, value in list(data_dict.items())[:5]:  # Only log first 5 items
-            data_sample[key] = str(value)[:50] + "..." if isinstance(value, str) and len(value) > 50 else value
-        request_data["data_sample"] = data_sample
-        
->>>>>>> b15dd305
+
         # Search for relevant data in the vector database based on action_id
         print(f"Calling submit_data with action_id: {action_id}")
         vector_results = submit_data(submit_request)
